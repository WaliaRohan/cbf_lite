import jax
import jax.numpy as jnp
from jax import random
from jax.scipy.stats import norm
from functools import partial

@jax.jit
def sinusoidal_trajectory(t, A=1.0, omega=1.0, v=1.0, phase=0.0):
    """
    Generate a 2D sinusoidal trajectory.

    Parameters:
        t (array): Time vector
        state (array): State vector
        A (float): Amplitude of sine wave
        omega (float): Angular frequency of sine wave
        v (float): Constant forward velocity in x-direction
        phase (float): Phase shift of sine wave

    Returns:
        x (ndarray): x-positions (linear)
        y (ndarray): y-positions (sinusoidal)
    """
    # t = jnp.asarray(t)
    # x = v * t
    # y = A * jnp.sin(omega * t + phase)
    # return jnp.array([x, y])
    t = jnp.asarray(t)
    T = t[-1]
    
    # define scalar functions of time
    def x_of_t(tt):
        return v * tt

    def y_of_t(tt):
        amp_ramp = jnp.sin(0.5 * jnp.pi * tt / T)
        return (A * amp_ramp) * jnp.sin(omega * tt + phase)

    # vectorize values and time-derivatives
    x = jax.vmap(x_of_t)(t)
    y = jax.vmap(y_of_t)(t)
    x_dot = jax.vmap(jax.grad(x_of_t))(t)
    y_dot = jax.vmap(jax.grad(y_of_t))(t)

    theta = jnp.arctan2(y_dot, x_dot)
    return jnp.stack([x, y, theta], axis=0)

@jax.jit
def s_trajectory(T, A=1.0, omega=0.5, v=1.0):
    """
    Generates an S-shaped sinusoidal trajectory starting from (0,0).

    Args:
        T (jnp.ndarray): time indices, shape (N,)
        A (float): amplitude of sinusoid
        omega (float): frequency parameter
        v (float): forward velocity scale

    Returns:
        traj: jnp.ndarray of shape (3, N) containing x, y, theta
    """
    # nominal path
    x = v * T
    y = A * jnp.sin(omega * T) + A

    # shift to start at (0,0)
    x = x - x[0]
    y = y - y[0]

    # first derivatives
    dx = v * jnp.ones_like(T)                 # <-- FIX: positive
    dy = A * omega * jnp.cos(omega * T)

    # heading
    theta = jnp.arctan2(dy, dx)
    return jnp.stack([x, y, theta], axis=0)


@jax.jit
def straight_trajectory(T, y_val=0.0, lin_v=1.0):
    """
    Generates a straight trajectory along x-axis with constant y.

    Args:
        T (jnp.ndarray): time indices, shape (N,)
        y_val (float): constant y value
        lin_v (float): linear velocity in x direction

    Returns:
        x, y, theta: each shape (N,)
    """
    x = lin_v * T
    y = jnp.ones_like(T) * y_val
    theta = jnp.zeros_like(T)
    return jnp.stack([x, y, theta], axis=0)

@jax.jit
def gain_schedule_ctrl(v_r, x, x_d, ell=0.05, lambda1=1.0, a1=1.0, a2=1.0):
    """
    Implements a gain scheduling based controller for trajectory tracking. It is
    by linearizing dubin's dynamics about v = v_r, and theta = 0. This represents
    the desired trajectory (x_d), which is essentially a straight path.

    Source: R. Murray, Optimization-Based Control: Trajectory Generation and 
            Tracking, v2.3h, Section 2.2

    Args:
        v_r (float): Desired longitudinal velocity magnitude.
        x (array): State vector
        x_d (array): Desired state vector (defined in source as [v_r*t, y_r, and theta])
        ell (float, optional): wheelbase. Defaults to 0.33.
        lambda1 (float, optional): closed loop eigen value of longitudinal dynamics (e_x). Defaults to 1.0.
        a1 (float, optional): coeff 1 of polynomial equation for theta. Defaults to 2.0.
        a2 (float, optional): coeff 2 of polynomial equation for theta. Defaults to 4.0.

    Returns:
        _type_: _description_
    """
    # Safe denominators for jit (avoid divide-by-zero near stops)
    e = x - x_d
    eps = 0.0 # 1e-6
    vr = v_r
    kx = lambda1
    # ky = (a2 * ell) / (vr * vr + eps)
    # ktheta = (a1 * ell) / (vr + eps)   # assumes vr>0 in normal use

    # Tim Wheeler's formulation
    ky = (a1 * ell)/jnp.square(v_r)
    ktheta = (a2 * ell)/vr


    K = jnp.array([[kx, 0.0, 0.0],
                    [0, ky, ktheta]])

    # w = u - u_d = [-kx*e_x, -(ky*e_y + ktheta*e_theta)]
    # w1 = -kx * e[0]
    # w2 = -(ky * e[1] + ktheta * e[2])

    theta_d = x_d[-1]

    rot = jnp.array([
                    [jnp.cos(theta_d),  jnp.sin(theta_d), 0.0],
                    [-jnp.sin(theta_d), jnp.cos(theta_d), 0.0],
                    [              0.0,              0.0, 1.0]
                    ])

    x_ref = rot@x

    # u = u_d + w with u_d = [v_r, 0]

    u_d = jnp.array([vr, 0.0]) # Nominal steering angle. Currently zero?
    u = u_d - K@e

    # v = vr + w1
    # delta = w2               
    # return jnp.array([v, delta])

    return u


def update_trajectory_index(system_pos, traj, index, eta):
    """
    Advance trajectory index if system is within eta of current target point.
    
    Inputs:
        system_pos (jnp.ndarray): shape (3,)
        traj (jnp.ndarray): shape (N, 2)
        index (int): current index
        eta (float): threshold distance

    Returns:
        new_index (int): updated index (may be unchanged)
    """
    current_target = traj[index]
    dist = jnp.linalg.norm(system_pos - current_target)
    return jnp.where(dist < eta, jnp.minimum(index + 1, traj.shape[0] - 1), index)

# CLF: V(x) = ||x - goal||^2
def vanilla_clf(state, goal):
    return jnp.linalg.norm(state - goal) ** 2

def vanilla_clf_dubins_2D(state, goal):

    x = state[0]
    y = state[1]
    theta = state[3]

    x_d = goal[0]
    y_d = goal[1]

    theta_d = jnp.atan2(y_d - y, x_d - x)

    theta_err = theta - theta_d

    alpha = 10.0
    beta = 10.0
    gamma = 1.0

    V = alpha*(x - x_d)**2 + beta*(y - y_d)**2 + gamma*theta_err**2 

    return V

def vanilla_clf_x(state, goal):
    return ((state[0] - goal[0])**2).squeeze()

# @jax.jit
def vanilla_clf_dubins(state, goal):
    state = jnp.asarray(state).reshape(-1)  # ensure 1-D
    goal  = jnp.asarray(goal).reshape(-1)

    y, v, theta = state[1], state[2], state[3]

    x_dot = v * jnp.cos(theta)
    y_dot = v * jnp.sin(theta)

    y_d = goal[1]
    e_y = (y_d - y) - y_dot

<<<<<<< HEAD
    Kv = 5.0
    
    num = Kv*lyap + (y*y_dot)**2 + y_dot**2
    den = (y*x_dot)**2

    V = num
=======
    lyap = 0.5 * e_y**2
    Kv = 0.5

    num = Kv * lyap + (y * y_dot)**2 + y_dot**2
    den = 1e-6 + (y * x_dot)**2
>>>>>>> 6b3ba877

    return num / den

def clf_1D_doubleint(state, goal):
    """
    Returns lyapunov function for driving system to goal. This lyapunov function
    ensures LgV is not zero. Therefore, it can be used with a double integrator
    1D system. The (x - x_d)*\dot{x} term ensures that the value of this 
    function is zero at x = x_d. Both terms are squared to make sure that the
    function is positive definite. The \dot{x} term is responsible for ensuring
    that LgV is not zero.
 
    Args:
        state (numpy.ndarray): State vector [x x_dot].T
        goal (numpy.ndarray): 1D goal (desired x value)
    """
    x = state[0]
    x_dot = state[1]

    diff = x - goal

    # lyap = diff**2 + (x*x_dot)**2
    # lyap = diff**2 + diff*x_dot**2 
    # lyap = (diff - x_dot)**2 + x*x_dot**2 + x_dot**2
    # lyap = diff**2 + (diff**2)*x_dot**2
    # lyap = 0.5*(diff**2 + x_dot**2)
    # lyap = (diff + x_dot**2) + x_dot**2


    #  GAMMA: Controls settling time. 
    # LAMBDA: VERY SENSITIVE! Increasing this value helps reach goal faster. I think it also controls oscillations. This value should be low, around 0.5 - 1.0.
    #     MU: Helps in convergence to goal when system is near it. Near the goal, the "diff" (see below) might be close to zero. So this
              # relies on velocity to help the system reach the goal. 

    GAMMA = 2.4
    LAMBDA = 1.0
    MU = 1.0 
    lyap = (GAMMA*diff + LAMBDA*x_dot)**2 + MU*x_dot**2

    return lyap[0]
 

# CBF: h(x) = ||x - obstacle||^2 - safe_radius^2
def vanilla_cbf_circle(x, obstacle, safe_radius):
    return jnp.linalg.norm(x - obstacle) ** 2 - safe_radius**2

def vanilla_cbf_wall(state, obstacle):
    return obstacle[0] - state[0]

### Belief CBF

import numpy as np

KEY = random.PRNGKey(0)
KEY, SUBKEY = random.split(KEY)


class BeliefCBF:
    def __init__(self, alpha, beta, delta, n):
        """
        alpha: linear gain from half-space constraint (alpha^T.x >= B, where x is the state)
        beta: constant from half-space constraint
        delta: probability of failure (we want the system to have a probability of failure less than delta)
        n: dimension of the state space
        """
        self.alpha = alpha.reshape(-1, 1) # reshape into column vector
        self.beta = beta
        self.delta = delta
        self.n = n

    def extract_mu_sigma(self, b):
        mu = b[:self.n]  # Extract mean vector
        vec_sigma = b[self.n:] # Extract upper triangular part of Sigma

        # Reconstruct full symmetric covariance matrix from vec(Sigma)
        sigma = jnp.zeros((self.n, self.n))
        upper_indices = jnp.triu_indices(self.n)  # Get upper triangular indices
        sigma = sigma.at[upper_indices].set(vec_sigma)
        sigma = sigma + sigma.T - jnp.diag(jnp.diag(sigma))  # Enforce symmetry

        return mu, sigma
    
    @partial(jax.jit, static_argnums=0)   # treat `self` as static
    def get_b_vector(self, mu, sigma):

        # Extract the upper triangular elements of a matrix as a 1D array
        upper_triangular_indices = jnp.triu_indices(sigma.shape[0])
        vec_sigma = sigma[upper_triangular_indices]

        b = jnp.concatenate([mu.flatten(), vec_sigma]) # mu.squeeze() would not work for shapes of size (1, 1) (it deletes all 1 dimensions). mu.flatten() makes final shape (n, ), regardless of original shape. 

        return b

    def h_b(self, b):
        '''
        Computes CVaR belief CBF for a Multivariate Guassian Random Variable Y

        Reference: Calculating CVaR and bPOE for Common Probability Distributions With Application to Portfolio 
                   Optimization and Density Estimation  Matthew Norton · Valentyn Khokhlov · Stan Uryasev
        '''

        mu, sigma = self.extract_mu_sigma(b)

        mu_mod = jnp.dot(self.alpha.T, mu) - self.beta
        sigma_mod = jnp.sqrt(self.alpha.T @ sigma @ self.alpha) # sigma_mod is sd, whereas sigma is cov

        q_alpha = norm.ppf(self.delta) # delta quantile of standard normal distribution

        f = norm.pdf(q_alpha)

        CVaR = mu_mod - (sigma_mod*f)/self.delta # THIS IS FOR THE LOWER LEFT QUANTILE, DIFFERENT FROM bPOE SOURCE BUT CONSISTENT WITH BCBF

        return CVaR.squeeze() # Convert from array to float

    # def h_b(self, b):
    #     """Computes h_b(b) given belief state b = [mu, vec_u(Sigma)]"""
    #     mu, sigma = self.extract_mu_sigma(b)

    #     term1 = jnp.dot(self.alpha.T, mu) - self.beta
    #     term2 = jnp.sqrt(2 * jnp.dot(self.alpha.T, jnp.dot(sigma, self.alpha))) * erfinv(1 - 2 * self.delta)
        
    #     return (term1 - term2).squeeze()  # Convert from array to float
    # This entire function can be replaced by: term1 + jnp.sqrt(jnp.dot(self.alpha.T, jnp.dot(sigma, self.alpha))) * norm.ppf(self.delta))
    
    def h_dot_b(self, b, dynamics):

        mu, sigma = self.extract_mu_sigma(b)
        
        # Compute gradient automatically - nx1 matrix containing partials of h_b wrt all n elements in b
        grad_h_b = jax.grad(self.h_b, argnums=0)

        def extract_sigma_vector(sigma_matrix):
            """
            Extract f or g sigma by vectorizing the upper triangular part of each (n x n) slice in the given matrix.
            
            sigma_matrix: f_sigma or g_sigma
            """

            if sigma_matrix.shape == (1, 1):
                return sigma_matrix.flatten()

            else:
                shape = sigma_matrix.shape  # G_sigma is (n, m, n)
                n = shape[0]
                m = shape[1]

                # Create indices for the upper triangular part
                tri_indices = jnp.triu_indices(n)

                # Extract upper triangular elements from each m-th slice
                sigma_vector = jnp.array([sigma_matrix[:, j][tri_indices] for j in range(m)]).T # TODO: Check if this is valid for m > 1
                
                return sigma_vector

        def f_b(b):
            # Time update evaluated at mean
            f_vector = dynamics.f(b[:self.n]) 

            # Calculate A_f: This splitting of A into A_f is possible because sigma dot is control affine - see para after eq 43 in "Belief Space Planning ..." by Nishimura and Schwager
            A_f = jax.jacfwd(dynamics.f)(b[:self.n]) # jacfwd returns jacobian
            # Continuous time update - Optimal and Robust Control, Page 154, Eq 3.21
            f_sigma = A_f @ sigma + A_f.T @ sigma # Add noise (dynamics.Q) later -> Does it even matter if we're ultimately calculating dh/db (eq 19, BCBF paper)
            f_sigma_vector = extract_sigma_vector(f_sigma)
            
            # "f" portion of belief vector
            f_b_vector = jnp.vstack([f_vector, f_sigma_vector])
            
            return f_b_vector
        
        def g_b(b):

            def extract_g_sigma(G_sigma):
                """Extract g_sigma by vectorizing the upper triangular part of each (n x n) slice in G_sigma."""
                shape = G_sigma.shape  # G_sigma is (n, m, n)
                n = shape[0]
                m = shape[1]

                # Create indices for the upper triangular part
                tri_indices = jnp.triu_indices(n)

                # Extract upper triangular elements from each m-th slice
                g_sigma = jnp.array([G_sigma[:, j][tri_indices] for j in range(m)]).T # TODO: Check if this is valid for m > 1
                
                return g_sigma

            # Control influence on mean
            g_matrix = dynamics.g(b[:self.n])
            
            # Calculate A_g: This splitting of A into A_g is possible because sigma dot is control affine - see para after eq 43 in "Belief Space Planning ..." by Nishimura and Schwager
            A_g = jax.jacfwd(dynamics.g)(b[:self.n]) # jacfwd returns jacobian
            # A_g = A_g.transpose(0, 2, 1) # nxnxm -> Remove if this is giving incorrect results (belief cbf was working for 2d dynamics before this was added for 4x1 dubins)
            # Continuous time update - Optimal and Robust Control, Page 154, Eq 3.21
            g_sigma = A_g @ sigma + (A_g.T)@sigma  # No Q -> see "f_b" above
            g_sigma_vector = extract_g_sigma(g_sigma)

            # "g" portion of belief vector
            g_b_matrix = jnp.vstack([g_matrix, g_sigma_vector])

            return g_b_matrix

        def L_f_h(b):
            return jnp.reshape(grad_h_b(b) @ f_b(b), ())
        
        def L_g_h(b):
<<<<<<< HEAD
            # return jnp.reshape(grad_h_b(b) @ g_b(b), ())
=======
>>>>>>> 6b3ba877
            return grad_h_b(b) @ g_b(b)
        
        def L_f_2_h(b):
            return jax.grad(L_f_h)(b) @ f_b(b)

        def Lg_Lf_h(b):
            
            return jax.grad(L_f_h)(b) @ g_b(b)

        return L_f_h(b), L_g_h(b), L_f_2_h(b), Lg_Lf_h(b), grad_h_b(b), f_b(b)
    
    def h_b_r2_RHS(self, h, L_f_h, L_f_2_h, cbf_gain):
        """
        Given a High-Order BCBF linear inequality constraint of relative
        degree 2: 

            h_ddot >= [alpha1 alpha2].T [h_dot h]

                where:
                    h_dot = LfH
                    h: position-based Belief Control Barrier Function constraint

        This function calculates the right-hand-side (RHS) of the following
        resulting QP linear inequality:

            -LgLfh * u <= -[alpha1 alpha2].T [Lfh h] + Lf^2h

        Args:
            b (jax.Array): belief vector
        
        Returns:
            float value: Value of RHS of the inequality above
        
        """        
        roots = jnp.array([-0.75]) # Manually select root to be in left half plane
        coeff = cbf_gain*jnp.poly(roots)

        # jax.debug.print("Value: {}", coeff)
        
        rhs = coeff@jnp.array([L_f_h, h]) + L_f_2_h

        return rhs, cbf_gain*coeff[0]*L_f_h, cbf_gain*coeff[1]*h

    
<|MERGE_RESOLUTION|>--- conflicted
+++ resolved
@@ -216,20 +216,11 @@
     y_d = goal[1]
     e_y = (y_d - y) - y_dot
 
-<<<<<<< HEAD
-    Kv = 5.0
-    
-    num = Kv*lyap + (y*y_dot)**2 + y_dot**2
-    den = (y*x_dot)**2
-
-    V = num
-=======
     lyap = 0.5 * e_y**2
     Kv = 0.5
 
     num = Kv * lyap + (y * y_dot)**2 + y_dot**2
     den = 1e-6 + (y * x_dot)**2
->>>>>>> 6b3ba877
 
     return num / den
 
@@ -434,10 +425,6 @@
             return jnp.reshape(grad_h_b(b) @ f_b(b), ())
         
         def L_g_h(b):
-<<<<<<< HEAD
-            # return jnp.reshape(grad_h_b(b) @ g_b(b), ())
-=======
->>>>>>> 6b3ba877
             return grad_h_b(b) @ g_b(b)
         
         def L_f_2_h(b):
