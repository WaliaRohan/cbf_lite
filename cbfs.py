import jax
import jax.numpy as jnp
from jax import jacfwd, jacrev, random
from jax.scipy.special import erfinv


def sinusoidal_trajectory(t, A=1.0, omega=1.0, v=1.0, phase=0.0):
    """
    Generate a 2D sinusoidal trajectory.

    Parameters:
        t (array): Time vector
        state (array): State vector
        A (float): Amplitude of sine wave
        omega (float): Angular frequency of sine wave
        v (float): Constant forward velocity in x-direction
        phase (float): Phase shift of sine wave

    Returns:
        x (ndarray): x-positions (linear)
        y (ndarray): y-positions (sinusoidal)
    """
    # t = jnp.asarray(t)
    # x = v * t
    # y = A * jnp.sin(omega * t + phase)
    # return jnp.array([x, y])
    t = jnp.asarray(t)
    x = v * t
    T = t[-1]
    amp_ramp = jnp.sin(0.75 * jnp.pi * t / T)
    y = (A * amp_ramp) * jnp.sin(omega * t + phase)
    return jnp.array([x, y])

def update_trajectory_index(system_pos, traj, index, eta):
    """
    Advance trajectory index if system is within eta of current target point.
    
    Inputs:
        system_pos (jnp.ndarray): shape (2,)
        traj (jnp.ndarray): shape (N, 2)
        index (int): current index
        eta (float): threshold distance

    Returns:
        new_index (int): updated index (may be unchanged)
    """
    current_target = traj[index]
    dist = jnp.linalg.norm(system_pos - current_target)
    return jnp.where(dist < eta, jnp.minimum(index + 1, traj.shape[0] - 1), index)

# CLF: V(x) = ||x - goal||^2
def vanilla_clf(state, goal):
    return jnp.linalg.norm(state - goal) ** 2

def vanilla_clf_dubins_2D(state, goal):

    x = state[0]
    y = state[1]
    theta = state[3]

    x_d = goal[0]
    y_d = goal[1]

    theta_d = jnp.atan2(y_d - y, x_d - x)

    theta_err = theta - theta_d

    alpha = 10.0
    beta = 10.0
    gamma = 1.0

    V = alpha*(x - x_d)**2 + beta*(y - y_d)**2 + gamma*theta_err**2 

    return V

def vanilla_clf_x(state, goal):
    return ((state[0] - goal[0])**2).squeeze()

<<<<<<< HEAD
def vanilla_clf_dubins_y(state, goal):
    y = state[1]
    v = state[2]
    theta = state[3]
    
=======
def vanilla_clf_dubins(state, goal):
    y = state[1]
    v = state[2]
    theta = state[3]

>>>>>>> 1010fed0
    x_dot = v*jnp.cos(theta)
    y_dot = v*jnp.sin(theta)

    y_d = goal[1]

    yd_dot = y_d - y
    e_y = yd_dot - y_dot

    lyap = 0.5*e_y**2

    Kv = 5.0
    
    num = Kv*lyap + (y*y_dot)**2 + y_dot**2
    den = (y*x_dot)**2

    V = num

    return V

def clf_1D_doubleint(state, goal):
    """
    Returns lyapunov function for driving system to goal. This lyapunov function
    ensures LgV is not zero. Therefore, it can be used with a double integrator
    1D system. The (x - x_d)*\dot{x} term ensures that the value of this 
    function is zero at x = x_d. Both terms are squared to make sure that the
    function is positive definite. The \dot{x} term is responsible for ensuring
    that LgV is not zero.
 
    Args:
        state (numpy.ndarray): State vector [x x_dot].T
        goal (numpy.ndarray): 1D goal (desired x value)
    """
    x = state[0]
    x_dot = state[1]

    diff = x - goal

    # lyap = diff**2 + (x*x_dot)**2
    # lyap = diff**2 + diff*x_dot**2 
    # lyap = (diff - x_dot)**2 + x*x_dot**2 + x_dot**2
    # lyap = diff**2 + (diff**2)*x_dot**2
    # lyap = 0.5*(diff**2 + x_dot**2)
    # lyap = (diff + x_dot**2) + x_dot**2


    #  GAMMA: Controls settling time. 
    # LAMBDA: VERY SENSITIVE! Increasing this value helps reach goal faster. I think it also controls oscillations. This value should be low, around 0.5 - 1.0.
    #     MU: Helps in convergence to goal when system is near it. Near the goal, the "diff" (see below) might be close to zero. So this
              # relies on velocity to help the system reach the goal. 

    GAMMA = 2.4
    LAMBDA = 1.0
    MU = 1.0 
    lyap = (GAMMA*diff + LAMBDA*x_dot)**2 + MU*x_dot**2

    return lyap[0]
 

# CBF: h(x) = ||x - obstacle||^2 - safe_radius^2
def vanilla_cbf_circle(x, obstacle, safe_radius):
    return jnp.linalg.norm(x - obstacle) ** 2 - safe_radius**2

def vanilla_cbf_wall(state, obstacle):
    return obstacle[0] - state[0]

### Belief CBF

import numpy as np

KEY = random.PRNGKey(0)
KEY, SUBKEY = random.split(KEY)


class BeliefCBF:
    def __init__(self, alpha, beta, delta, n):
        """
        alpha: linear gain from half-space constraint (alpha^T.x >= B, where x is the state)
        beta: constant from half-space constraint
        delta: probability of failure (we want the system to have a probability of failure less than delta)
        n: dimension of the state space
        """
        self.alpha = alpha.reshape(-1, 1) # reshape into column vector
        self.beta = beta
        self.delta = delta
        self.n = n

    def extract_mu_sigma(self, b):
        mu = b[:self.n]  # Extract mean vector
        vec_sigma = b[self.n:] # Extract upper triangular part of Sigma

        # Reconstruct full symmetric covariance matrix from vec(Sigma)
        sigma = jnp.zeros((self.n, self.n))
        upper_indices = jnp.triu_indices(self.n)  # Get upper triangular indices
        sigma = sigma.at[upper_indices].set(vec_sigma)
        sigma = sigma + sigma.T - jnp.diag(jnp.diag(sigma))  # Enforce symmetry

        return mu, sigma
    
    # @jit
    def get_b_vector(self, mu, sigma):

        # Extract the upper triangular elements of a matrix as a 1D array
        upper_triangular_indices = jnp.triu_indices(sigma.shape[0])
        vec_sigma = sigma[upper_triangular_indices]

        b = jnp.concatenate([mu.flatten(), vec_sigma]) # mu.squeeze() would not work for shapes of size (1, 1) (it deletes all 1 dimensions). mu.flatten() makes final shape (n, ), regardless of original shape. 

        return b
    
    def h_b(self, b):
        """Computes h_b(b) given belief state b = [mu, vec_u(Sigma)]"""
        mu, sigma = self.extract_mu_sigma(b)

        term1 = jnp.dot(self.alpha.T, mu) - self.beta
        term2 = jnp.sqrt(2 * jnp.dot(self.alpha.T, jnp.dot(sigma, self.alpha))) * erfinv(1 - 2 * self.delta)
        
        return (term1 - term2).squeeze()  # Convert from array to float
    
    def h_dot_b(self, b, dynamics):

        mu, sigma = self.extract_mu_sigma(b)
        
        # Compute gradient automatically - nx1 matrix containing partials of h_b wrt all n elements in b
        grad_h_b = jax.grad(self.h_b, argnums=0)

        def extract_sigma_vector(sigma_matrix):
            """
            Extract f or g sigma by vectorizing the upper triangular part of each (n x n) slice in the given matrix.
            
            sigma_matrix: f_sigma or g_sigma
            """

            if sigma_matrix.shape == (1, 1):
                return sigma_matrix.flatten()

            else:
                shape = sigma_matrix.shape  # G_sigma is (n, m, n)
                n = shape[0]
                m = shape[1]

                # Create indices for the upper triangular part
                tri_indices = jnp.triu_indices(n)

                # Extract upper triangular elements from each m-th slice
                sigma_vector = jnp.array([sigma_matrix[:, j][tri_indices] for j in range(m)]).T # TODO: Check if this is valid for m > 1
                
                return sigma_vector

        def f_b(b):
            # Time update evaluated at mean
            f_vector = dynamics.f(b[:self.n]) 

            # Calculate A_f: This splitting of A into A_f is possible because sigma dot is control affine - see para after eq 43 in "Belief Space Planning ..." by Nishimura and Schwager
            A_f = jax.jacfwd(dynamics.f)(b[:self.n]) # jacfwd returns jacobian
            # Continuous time update - Optimal and Robust Control, Page 154, Eq 3.21
            f_sigma = A_f @ sigma + A_f.T @ sigma # Add noise (dynamics.Q) later -> Does it even matter if we're ultimately calculating dh/db (eq 19, BCBF paper)
            f_sigma_vector = extract_sigma_vector(f_sigma)
            
            # "f" portion of belief vector
            f_b_vector = jnp.vstack([f_vector, f_sigma_vector])
            
            return f_b_vector
        
        def g_b(b):

            def extract_g_sigma(G_sigma):
                """Extract g_sigma by vectorizing the upper triangular part of each (n x n) slice in G_sigma."""
                shape = G_sigma.shape  # G_sigma is (n, m, n)
                n = shape[0]
                m = shape[1]

                # Create indices for the upper triangular part
                tri_indices = jnp.triu_indices(n)

                # Extract upper triangular elements from each m-th slice
                g_sigma = jnp.array([G_sigma[:, j][tri_indices] for j in range(m)]).T # TODO: Check if this is valid for m > 1
                
                return g_sigma

            # Control influence on mean
            g_matrix = dynamics.g(b[:self.n])
            
            # Calculate A_g: This splitting of A into A_g is possible because sigma dot is control affine - see para after eq 43 in "Belief Space Planning ..." by Nishimura and Schwager
            A_g = jax.jacfwd(dynamics.g)(b[:self.n]) # jacfwd returns jacobian
            # A_g = A_g.transpose(0, 2, 1) # nxnxm -> Remove if this is giving incorrect results (belief cbf was working for 2d dynamics before this was added for 4x1 dubins)
            # Continuous time update - Optimal and Robust Control, Page 154, Eq 3.21
            g_sigma = A_g @ sigma + (A_g.T)@sigma  # No Q -> see "f_b" above
            g_sigma_vector = extract_g_sigma(g_sigma)

            # "g" portion of belief vector
            g_b_matrix = jnp.vstack([g_matrix, g_sigma_vector])

            return g_b_matrix

        def L_f_h(b):
            return jnp.reshape(grad_h_b(b) @ f_b(b), ())
        
        def L_g_h(b):
            # return jnp.reshape(grad_h_b(b) @ g_b(b), ())
            return grad_h_b(b) @ g_b(b)
        
        def L_f_2_h(b):
            return jax.grad(L_f_h)(b) @ f_b(b)

        def Lg_Lf_h(b):
            
            return jax.grad(L_f_h)(b) @ g_b(b)

        return L_f_h(b), L_g_h(b), L_f_2_h(b), Lg_Lf_h(b), grad_h_b(b), f_b(b)
    
    def h_b_r2_RHS(self, h, L_f_h, L_f_2_h, cbf_gain):
        """
        Given a High-Order BCBF linear inequality constraint of relative
        degree 2: 

            h_ddot >= [alpha1 alpha2].T [h_dot h]

                where:
                    h_dot = LfH
                    h: position-based Belief Control Barrier Function constraint

        This function calculates the right-hand-side (RHS) of the following
        resulting QP linear inequality:

            -LgLfh * u <= -[alpha1 alpha2].T [Lfh h] + Lf^2h

        Args:
            b (jax.Array): belief vector
        
        Returns:
            float value: Value of RHS of the inequality above
        
        """        
        roots = jnp.array([-0.75]) # Manually select root to be in left half plane
        coeff = cbf_gain*jnp.poly(roots)

        # jax.debug.print("Value: {}", coeff)
        
        rhs = coeff@jnp.array([L_f_h, h]) + L_f_2_h

        return rhs, cbf_gain*coeff[0]*L_f_h, cbf_gain*coeff[1]*h

# def get_diff(function, x, sigma):

#     subkey = SUBKEY # globally defined

#     n_samples = 10
#     state_dim = len(x)

#     samples = random.normal(subkey, (n_samples, state_dim))
#     jacobian = jacfwd(function)

#     total = 0
#     for sample in samples:
#         _, dyn_g = system_dynamics(sample[:-1])
#         grad = jacobian(sample)[:-1]
#         total += jnp.sum(jnp.abs(jnp.matmul(grad, dyn_g)))

#     def exponential_new_func(x: Array):
#         return jnp.matmul(jacobian(x)[:-1], system_dynamics(x[:-1])[0])


# def h_b_rb2(alpha, beta, mu, sigma, delta):
#     '''
#     Function for calculating barrier function for h_b where relative degree is 2
#     '''

#     roots = jnp.array([-0.1]) # Manually select root to be in left half plane
#     polynomial = np.poly1d(roots, r=True)
#     coeff = jnp.array(polynomial.coeffs)

#     h_0 = belief_cbf_half_space(alpha, beta, mu, sigma, delta)
#     h_1 = jnp.grad(h_0, argnums=2) # 1st order derivative, take derivative with respect to mean of belief

#     h_2 = jnp.array(h_0*coeff[0]) + jnp.array(h_1*coeff[1]) # equation 4 (belief paper), equation 38 (ECBF paper)

#     return h_2





    
<|MERGE_RESOLUTION|>--- conflicted
+++ resolved
@@ -76,19 +76,11 @@
 def vanilla_clf_x(state, goal):
     return ((state[0] - goal[0])**2).squeeze()
 
-<<<<<<< HEAD
-def vanilla_clf_dubins_y(state, goal):
-    y = state[1]
-    v = state[2]
-    theta = state[3]
-    
-=======
 def vanilla_clf_dubins(state, goal):
     y = state[1]
     v = state[2]
     theta = state[3]
 
->>>>>>> 1010fed0
     x_dot = v*jnp.cos(theta)
     y_dot = v*jnp.sin(theta)
 
