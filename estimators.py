import jax
import jax.numpy as jnp
from jax.scipy.special import erf, erfinv
from functools import partial

class EKF:
    """Discrete EKF"""
    
    def __init__(self, dynamics, h = None, x_init=None, P_init=None, Q=None, R=None):
        self.dynamics = dynamics  # System dynamics model
        self.K = jnp.zeros((dynamics.state_dim, dynamics.state_dim)) # Ideally, it's shape should be (dynamics.state_dim, obs_dim)
        self.name = "EKF"

        # Initialize belief (state estimate)
        self.x_hat = x_init if x_init is not None else jnp.zeros(dynamics.state_dim)

        # Covariance initialization
        self.P = P_init if P_init is not None else jnp.eye(dynamics.state_dim) * 0.1  
        self.Q = dynamics.Q # Process noise covariance
        self.R = R if R is not None else jnp.eye(dynamics.state_dim) * 0.05  # Measurement noise covariance

        self.in_cov = jnp.zeros((dynamics.state_dim, dynamics.state_dim)) # For tracking innovation covariance
        self.sigma_minus = self.P

        # Initialize observation function as identity function
        if h is None:
            self.h = lambda x: x.ravel()
        else:
            self.h = h

    def predict(self, u, dt):
        """
        Predict step of EKF.
        
        See (Page 274, Table 5.1, Optimal and Robust Estimation)
        """
        # Nonlinear state propagation
        self.x_hat = self.x_hat + dt * self.dynamics.x_dot(self.x_hat, u)

        # Compute Jacobian of dynamics (linearization)
        F = jax.jacobian(lambda x: (self.dynamics.x_dot(x, u).squeeze()))(self.x_hat)

        # Covariance udpate 
        if len(F.shape) > 2: 
            F = F.squeeze()
        P_dot = F @ self.P + self.P @ F.T + self.Q
        self.P = self.P + P_dot*dt

    def update(self, z):
        """
        Measurement update step of EKF

        Args:
            z (): Measurement
        """
        # H_x Jacobian of measurement function wrt state vector
        H_x = jax.jacfwd(self.h)(self.x_hat.ravel()) # The output of this should be (obs_dim, state_vector_len). 
        """
        NOTE: If H_x's shape is not (obs_dim, state_vector_len), ensure that the "h" operates on 1-dimensional
        state vector (x_dim, ) and the input (state vector value) at which jacobian needs to be calculted is also dimensionless.
        """
        
        obs_dim = len(H_x) # Number of rows in H_X == observation space dim

        z_obs = self.h(z) # This might not be technically correct, but here I am just extracting the second state from the measurement

        y = (z_obs - self.h(self.x_hat)) # Innovation term: note self.x_hat comes from identity observation model
        y = jnp.reshape(y, (obs_dim, 1)) 

        # Innovation Covariance
        S = H_x @ self.P @ H_x.T + self.R[:obs_dim, :obs_dim]# self.

        # Handle degenerate S cases
        if jnp.linalg.norm(S) < 1e-8:
            S_inv = jnp.zeros_like(S)
        else:
            S_inv = jnp.linalg.pinv(S)

        self.K = self.P @ H_x.T @ S_inv

        # Update Innovation Covariance (For calculating probability bound)
        self.in_cov = self.K @ S @ self.K.T

        # Update state estimate
        self.x_hat = self.x_hat + (self.K@y).reshape(self.x_hat.shape) # Order of K and y in multiplication matters!

        self.sigma_minus = self.P # For computing probability bound

        # Update covariance
        self.P = (jnp.eye(max(self.x_hat.shape)) - self.K @ H_x) @ self.P

    def get_belief(self):
        """Return the current belief (state estimate)."""
        return self.x_hat, self.P
    

    def compute_probability_bound(self, alpha, delta):
        """
        Returns the probability bounds for a range of delta values.
        """
        I = jnp.eye(self.K.shape[1])  # assuming K is (n x n)

        Sigma = self.sigma_minus
        K = self.K
        Lambda = self.in_cov
        H = jnp.eye(self.dynamics.state_dim) 
        
        alphaT_Sigma_alpha = alpha.T @ Sigma @ alpha
        term1 = jnp.sqrt(2 * alphaT_Sigma_alpha)
        term2 = jnp.sqrt(2 * alpha.T @ (I - K @ H) @ Sigma @ alpha)
        xi = erfinv(1 - 2 * delta) * (term1 - term2)

        denominator = jnp.sqrt(2 * alpha.T @ Lambda @ alpha)
        return 0.5 * (1 - erf(xi / denominator))


class GEKF:
    """Continuous-Discrete GEKF"""
    
    def __init__(self, dynamics, mu_u, sigma_u, mu_v, sigma_v, h = None, x_init=None, P_init=None, Q=None, R=None):
        self.dynamics = dynamics  # System dynamics model
<<<<<<< HEAD
        self.K = jnp.zeros((dynamics.state_dim, dynamics.state_dim)) # Not sure if this matters. Other than for plotting. First Kalman gain get's updated during first measurement.
=======
        self.dt = dt  # Time step
>>>>>>> 6b3ba877
        self.name = "GEKF"

        self.mu_u = mu_u
        self.sigma_u = sigma_u

        self.mu_v = mu_v
        self.sigma_v = sigma_v

        # Initialize belief (state estimate)
        self.x_hat = x_init if x_init is not None else jnp.zeros(dynamics.state_dim)

        # Covariance initialization
        self.P = P_init if P_init is not None else jnp.eye(dynamics.state_dim) * 0.1  
        self.Q = dynamics.Q # Process noise covariance
        self.R = R if R is not None else jnp.square(sigma_v)*jnp.eye(dynamics.state_dim) # Measurement noise covariance
         
        self.in_cov = jnp.zeros((dynamics.state_dim, dynamics.state_dim)) # For tracking innovation covariance
        self.sigma_minus = self.P # For computing probability bound

        # Initialize observation function as identity function
        if h is None:
            self.h = lambda x: x
        else:
            self.h = h

<<<<<<< HEAD
    def predict(self, u, dt):
=======
        # H_x Jacobian of measurement function wrt state vector
        self.H_x = jax.jacfwd(self.h)(self.x_hat.ravel()) # The output of this should be (obs_dim, state_vector_len). 
        """
        NOTE: If H_x's shape is not (obs_dim, state_vector_len), ensure that the "h" operates on 1-dimensional
        state vector (x_dim, ) and the input (state vector value) at which jacobian needs to be calculted is also dimensionless.
        """

        self.obs_dim = len(self.H_x) # Number of rows in H_X == observation space dim

        # self.obs_dim = int(jnp.size(h(jnp.zeros(self.dynamics.state_dim))))
        self.K = jnp.zeros((self.dynamics.state_dim, self.obs_dim)) # Not sure if this matters. Other than for plotting. First Kalman gain get's updated during first measurement.

    @partial(jax.jit, static_argnums=0)   # treat `self` as static config
    def _predict(self, x_hat, P, u):
        f = self.dynamics.x_dot                   # pure function R^n×R^m→R^n (JAX ops only)
        x_next = x_hat + self.dt * f(x_hat, u)    # state propagation

        # Linearization wrt state (n×n)
        F = jax.jacfwd(f, argnums=0)(x_hat, u)

        # Covariance Euler step: Ṗ = F P + P Fᵀ + Q
        P_next = P + self.dt * (F @ P + P @ F.T + self.Q)
        return x_next, P_next

    def predict(self, u):
>>>>>>> 6b3ba877
        """
        Same as predict step of EKF.
        
        See (Page 274, Table 5.1, Optimal and Robust Estimation)        
        """
<<<<<<< HEAD
        # Nonlinear state propagation
        self.x_hat = self.x_hat + dt * self.dynamics.x_dot(self.x_hat, u)

        # Compute Jacobian of dynamics (linearization)
        F = jax.jacobian(lambda x: (self.dynamics.x_dot(x, u).squeeze()))(self.x_hat)

        # Covariance udpate
        if len(F.shape) > 2: 
            F = F.squeeze()
        P_dot = F @ self.P + self.P @ F.T + self.Q

        self.P = self.P + P_dot*dt
=======
        self.x_hat, self.P = self._predict(self.x_hat, self.P, u)
>>>>>>> 6b3ba877

    def update(self, z):
        """
        Measurement update step of GEKF.
        z: measurement
        """
        mu_u = self.mu_u
        sigma_u = self.sigma_u
        mu_v = self.mu_v

        H_x = self.H_x
        obs_dim = self.obs_dim

        z_obs = self.h(z) # This might not be technically correct, but here I am just extracting the second state from the measurement

        h_z = self.h(self.x_hat)
        E = (1 + mu_u)*h_z + mu_v # This is the "observation function output" for GEKF

        y = (z_obs - E) # Innovation term: note self.x_hat comes from identity observation model
        y = jnp.reshape(y, (obs_dim, 1)) 

        dhdx = H_x

        C = (1 + mu_u)*jnp.matmul(self.P, jnp.transpose(dhdx))  # Perform the matrix multiplication
        
        M = jnp.diag(jnp.diag(jnp.matmul(dhdx, jnp.matmul(self.P, jnp.transpose(dhdx))) + jnp.matmul(h_z, jnp.transpose(h_z))))
        
        S_term_1 = jnp.square(1 + mu_u)*jnp.matmul(dhdx, jnp.matmul(self.P, jnp.transpose(dhdx)))  # Perform matrix multiplication
        S = S_term_1 + jnp.square(sigma_u)*M + self.R[:obs_dim, :obs_dim]

        self.K = jnp.matmul(C, jnp.linalg.inv(S))

        # Update state estimate
        self.x_hat = self.x_hat + (self.K@y).reshape(self.x_hat.shape) # double transpose because of how state is defined.

        # Update covariance
        self.P = self.P - jnp.matmul(self.K, jnp.transpose(C))

    # @partial(jax.jit, static_argnums=0)   # treat `self` as static
    # def _update(self, z):
    #     mu_u = self.mu_u
    #     sigma_u = self.sigma_u
    #     mu_v = self.mu_v

    #     # H_x Jacobian of measurement function wrt state vector
    #     H_x = jax.jacfwd(self.h)(self.x_hat.ravel()) # The output of this should be (obs_dim, state_vector_len). 
    #     """
    #     NOTE: If H_x's shape is not (obs_dim, state_vector_len), ensure that the "h" operates on 1-dimensional
    #     state vector (x_dim, ) and the input (state vector value) at which jacobian needs to be calculted is also dimensionless.
    #     """

    #     obs_dim = self.obs_dim

    #     z_obs = self.h(z) # This might not be technically correct, but here I am just extracting the second state from the measurement

    #     h_z = self.h(self.x_hat)
    #     E = (1 + mu_u)*h_z + mu_v # This is the "observation function output" for GEKF

    #     y = (z_obs - E) # Innovation term: note self.x_hat comes from identity observation model
    #     y = jnp.reshape(y, (obs_dim, 1)) 

    #     dhdx = H_x

    #     C = (1 + mu_u)*jnp.matmul(self.P, jnp.transpose(dhdx))  # Perform the matrix multiplication
        
    #     M = jnp.diag(jnp.diag(jnp.matmul(dhdx, jnp.matmul(self.P, jnp.transpose(dhdx))) + jnp.matmul(h_z, jnp.transpose(h_z))))
        
    #     S_term_1 = jnp.square(1 + mu_u)*jnp.matmul(dhdx, jnp.matmul(self.P, jnp.transpose(dhdx)))  # Perform matrix multiplication
    #     S = S_term_1 + jnp.square(sigma_u)*M + self.R[:obs_dim, :obs_dim]

    #     K = jnp.matmul(C, jnp.linalg.inv(S))
    #     # K = jnp.linalg.solve(S, C.T).T  

    #     # Update state estimate
    #     x_hat_next = self.x_hat + (self.K@y).reshape(self.x_hat.shape) # double transpose because of how state is defined.

    #     # Update covariance
    #     P_next = self.P - jnp.matmul(self.K, jnp.transpose(C))

    #     return x_hat_next, P_next, K

    # def update(self, z):
    #     self.x_hat, self.P, self.K = self._update(z)

    def compute_probability_bound(self, alpha, delta):
        """
        Returns the probability bounds for a range of delta values.
        """
        I = jnp.eye(self.K.shape[1])  # assuming K is (n x n)

        Sigma = self.sigma_minus
        K = self.K
        Lambda = self.in_cov
        H = jnp.eye(self.dynamics.state_dim) 
        
        alphaT_Sigma_alpha = alpha.T @ Sigma @ alpha
        term1 = jnp.sqrt(2 * alphaT_Sigma_alpha)
        term2 = jnp.sqrt(2 * alpha.T @ (I - K @ H) @ Sigma @ alpha)
        xi = erfinv(1 - 2 * delta) * (term1 - term2)

        denominator = jnp.sqrt(2 * alpha.T @ Lambda @ alpha)
        return 0.5 * (1 - erf(xi / denominator))


    def get_belief(self):
        """Return the current belief (state estimate)."""
        return self.x_hat, self.P<|MERGE_RESOLUTION|>--- conflicted
+++ resolved
@@ -119,11 +119,7 @@
     
     def __init__(self, dynamics, mu_u, sigma_u, mu_v, sigma_v, h = None, x_init=None, P_init=None, Q=None, R=None):
         self.dynamics = dynamics  # System dynamics model
-<<<<<<< HEAD
         self.K = jnp.zeros((dynamics.state_dim, dynamics.state_dim)) # Not sure if this matters. Other than for plotting. First Kalman gain get's updated during first measurement.
-=======
-        self.dt = dt  # Time step
->>>>>>> 6b3ba877
         self.name = "GEKF"
 
         self.mu_u = mu_u
@@ -149,9 +145,6 @@
         else:
             self.h = h
 
-<<<<<<< HEAD
-    def predict(self, u, dt):
-=======
         # H_x Jacobian of measurement function wrt state vector
         self.H_x = jax.jacfwd(self.h)(self.x_hat.ravel()) # The output of this should be (obs_dim, state_vector_len). 
         """
@@ -165,40 +158,24 @@
         self.K = jnp.zeros((self.dynamics.state_dim, self.obs_dim)) # Not sure if this matters. Other than for plotting. First Kalman gain get's updated during first measurement.
 
     @partial(jax.jit, static_argnums=0)   # treat `self` as static config
-    def _predict(self, x_hat, P, u):
+    def _predict(self, x_hat, P, u, dt):
         f = self.dynamics.x_dot                   # pure function R^n×R^m→R^n (JAX ops only)
-        x_next = x_hat + self.dt * f(x_hat, u)    # state propagation
+        x_next = x_hat + dt * f(x_hat, u)    # state propagation
 
         # Linearization wrt state (n×n)
         F = jax.jacfwd(f, argnums=0)(x_hat, u)
 
         # Covariance Euler step: Ṗ = F P + P Fᵀ + Q
-        P_next = P + self.dt * (F @ P + P @ F.T + self.Q)
+        P_next = P + dt * (F @ P + P @ F.T + self.Q)
         return x_next, P_next
 
-    def predict(self, u):
->>>>>>> 6b3ba877
+    def predict(self, u, dt):
         """
         Same as predict step of EKF.
         
         See (Page 274, Table 5.1, Optimal and Robust Estimation)        
         """
-<<<<<<< HEAD
-        # Nonlinear state propagation
-        self.x_hat = self.x_hat + dt * self.dynamics.x_dot(self.x_hat, u)
-
-        # Compute Jacobian of dynamics (linearization)
-        F = jax.jacobian(lambda x: (self.dynamics.x_dot(x, u).squeeze()))(self.x_hat)
-
-        # Covariance udpate
-        if len(F.shape) > 2: 
-            F = F.squeeze()
-        P_dot = F @ self.P + self.P @ F.T + self.Q
-
-        self.P = self.P + P_dot*dt
-=======
-        self.x_hat, self.P = self._predict(self.x_hat, self.P, u)
->>>>>>> 6b3ba877
+        self.x_hat, self.P = self._predict(self.x_hat, self.P, u, dt)
 
     def update(self, z):
         """
