import jax
import jax.numpy as jnp
from jax.scipy.special import erf, erfinv


class EKF:
    """Discrete EKF"""
    
    def __init__(self, dynamics, dt, x_init=None, P_init=None, R=None):
        self.dynamics = dynamics  # System dynamics model
        self.dt = dt  # Time step
        self.K = jnp.zeros((dynamics.state_dim, dynamics.state_dim))  # Not sure if this matters. Other than for plotting. First Kalman gain get's updated during first measurement.
        self.name = "EKF"

        # Initialize belief (state estimate)
        self.x_hat = x_init if x_init is not None else jnp.zeros(dynamics.state_dim)

        # Covariance initialization
        self.P = P_init if P_init is not None else jnp.eye(dynamics.state_dim) * 0.1  
        self.Q = dynamics.Q # Process noise covariance
        self.R = R if R is not None else jnp.eye(dynamics.state_dim) * 0.05  # Measurement noise covariance

        self.in_cov = jnp.zeros((dynamics.state_dim, dynamics.state_dim)) # For tracking innovation covariance
        self.sigma_minus = self.P

    def predict(self, u):
        """
        Predict step of EKF.
        
        See (Page 274, Table 5.1, Optimal and Robust Estimation)
        """
        # Nonlinear state propagation
        self.x_hat = self.x_hat + self.dt * self.dynamics.x_dot(self.x_hat, u)

        # Compute Jacobian of dynamics (linearization)
        F = jax.jacobian(lambda x: (self.dynamics.x_dot(x, u).squeeze()))(self.x_hat)

        # Covariance udpate  
        P_dot = F.squeeze() @ self.P + self.P @ F.squeeze().T + self.Q
        self.P = self.P + P_dot*self.dt

    def update(self, z):
        """
        Measurement update step of EKF.
        
        z: Measurement

        """
        H = lambda x: x@jnp.eye(self.dynamics.state_dim) # Identity observation function (full state observation)
        H_x = jnp.eye(self.dynamics.state_dim)  # Jacobian of measurement model (assuming direct state observation)
        y = z - H(self.x_hat) # Innovation term

        # Innovation Covariance
        S = H_x @ self.P @ H_x.T + self.R

        # Handle degenerate S cases
        if jnp.linalg.norm(S) < 1e-8:
            S_inv = jnp.zeros_like(S)
        else:
            S_inv = jnp.linalg.pinv(S)

        self.K = self.P @ H_x.T @ S_inv

        # Update Innovation Covariance (For calculating probability bound)
        self.in_cov = self.K @ S @ self.K.T

        # Update state estimate
        self.x_hat = self.x_hat + jnp.transpose(jnp.matmul(self.K, jnp.transpose(y))) # Order of K and y in multiplication matters!

        self.sigma_minus = self.P # For computing probability bound

        # Update covariance
        self.P = (jnp.eye(max(z.shape)) - self.K @ H_x) @ self.P

    def get_belief(self):
        """Return the current belief (state estimate)."""
        return self.x_hat, self.P
    

    def compute_probability_bound(self, alpha, delta):
        """
        Returns the probability bounds for a range of delta values.
        """
        I = jnp.eye(self.K.shape[1])  # assuming K is (n x n)

        Sigma = self.sigma_minus
        K = self.K
        Lambda = self.in_cov
        H = jnp.eye(self.dynamics.state_dim) 
        
        alphaT_Sigma_alpha = alpha.T @ Sigma @ alpha
        term1 = jnp.sqrt(2 * alphaT_Sigma_alpha)
        term2 = jnp.sqrt(2 * alpha.T @ (I - K @ H) @ Sigma @ alpha)
        xi = erfinv(1 - 2 * delta) * (term1 - term2)

        denominator = jnp.sqrt(2 * alpha.T @ Lambda @ alpha)
        return 0.5 * (1 - erf(xi / denominator))


class GEKF:
    """Continuous-Discrete GEKF"""
    
    def __init__(self, dynamics, dt, mu_u, sigma_u, mu_v, sigma_v, x_init=None, P_init=None, R=None):
        self.dynamics = dynamics  # System dynamics model
        self.dt = dt  # Time step
        self.K = jnp.zeros((dynamics.state_dim, dynamics.state_dim)) # Not sure if this matters. Other than for plotting. First Kalman gain get's updated during first measurement.
        self.name = "GEKF"

        self.mu_u = mu_u
        self.sigma_u = sigma_u

        self.mu_v = mu_v
        self.sigma_v = sigma_v

        # Initialize belief (state estimate)
        self.x_hat = x_init if x_init is not None else jnp.zeros(dynamics.state_dim)

        # Covariance initialization
        self.P = P_init if P_init is not None else jnp.eye(dynamics.state_dim) * 0.1  
        self.Q = dynamics.Q # Process noise covariance
        self.R = R if R is not None else jnp.square(sigma_v)*jnp.eye(dynamics.state_dim)  # Measurement noise covariance

        self.in_cov = jnp.zeros((dynamics.state_dim, dynamics.state_dim)) # For tracking innovation covariance
        self.sigma_minus = self.P # For computing probability bound

    def predict(self, u):
        """
        Same as predict step of EKF.
        
        See (Page 274, Table 5.1, Optimal and Robust Estimation)        
        """
        # Nonlinear state propagation
        self.x_hat = self.x_hat + self.dt * self.dynamics.x_dot(self.x_hat, u)

        # Compute Jacobian of dynamics (linearization)
        F = jax.jacobian(lambda x: (self.dynamics.x_dot(x, u).squeeze()))(self.x_hat)

        # Covariance udpate
        P_dot = F.squeeze() @ self.P + self.P @ F.squeeze().T + self.Q

        self.P = self.P + P_dot*self.dt

    def update(self, z):
        """
        Measurement update step of GEKF.
        z: measurement
        """
        mu_u = self.mu_u
        sigma_u = self.sigma_u

        mu_v = self.mu_v
      
        # Perfect state observation
        h_z = self.x_hat
        dhdx = jnp.eye(self.dynamics.state_dim)

        E = (1 + mu_u)*h_z + mu_v # This is the "observation function output" for GEKF

<<<<<<< HEAD
        C = (1 + mu_u)*jnp.matmul(self.P, jnp.transpose(dhdx))  # Perform the matrix multiplication
=======
        C = (1 + mu_u)*jnp.matmul(self.P, jnp.transpose(dhdx, axes=None))  # Perform the matrix multiplication
>>>>>>> 830c0268
        
        M = jnp.diag(jnp.diag(jnp.matmul(dhdx, jnp.matmul(self.P, jnp.transpose(dhdx))) + jnp.matmul(h_z, jnp.transpose(h_z))))
        
        S_term_1 = jnp.square(1 + mu_u)*jnp.matmul(dhdx, jnp.matmul(self.P, jnp.transpose(dhdx)))  # Perform matrix multiplication
        S = S_term_1 + jnp.square(sigma_u)*M + self.R

        self.K = jnp.matmul(C, jnp.linalg.inv(S))

        # Update state estimate
        self.x_hat = self.x_hat + jnp.transpose(jnp.matmul(self.K, jnp.transpose(z - E))) # double transpose because of how state is defined.

        # Update covariance
        self.P = self.P - jnp.matmul(self.K, jnp.transpose(C))

    # def update_1D(self, z):
    #     """Measurement update step of EKF."""
    #     """z: measurement"""

    #     mu_u = self.mu_u
    #     sigma_u = self.sigma_u

    #     mu_v = self.mu_v
    #     sigma_v = self.sigma_v
        
    #     # Perfect state observation
    #     h_z = self.x_hat
    #     dhdx = jnp.eye(self.dynamics.state_dim)

    #     h_z = (1+mu_u)*h_z
    #     E = h_z + mu_v

    #     C = (1+mu_u)*jnp.matmul(self.P, jnp.transpose(dhdx, axes=None))  # Perform the matrix multiplication
     
    #     M = jnp.diag(jnp.diag(jnp.matmul(dhdx, jnp.matmul(self.P, jnp.transpose(dhdx))) + jnp.matmul(h_z, jnp.transpose(h_z))))
        
    #     S = jnp.matmul(dhdx, jnp.matmul(self.P, jnp.transpose(dhdx, axes=None)))  # Perform matrix multiplication
    #     S = jnp.square(1 + mu_u)*S + jnp.square(sigma_u)*M + jnp.square(sigma_v)*jnp.eye(self.dynamics.state_dim)

    #     self.K = jnp.matmul(C, jnp.linalg.inv(S))

    #     # Update state estimate
    #     # self.x_hat = self.x_hat + jnp.matmul(self.K, z - E)
    #     self.x_hat = self.x_hat + jnp.matmul(z - E, self.K)

    #     # Update Innovation Covariance
    #     self.in_cov = self.K @ S @ self.K.T

    #     self.sigma_minus = self.P # for computing probability bound

    #     # Update covariance
    #     self.P = self.P - jnp.matmul(self.K, jnp.transpose(C, axes=None))

    def compute_probability_bound(self, alpha, delta):
        """
        Returns the probability bounds for a range of delta values.
        """
        I = jnp.eye(self.K.shape[1])  # assuming K is (n x n)

        Sigma = self.sigma_minus
        K = self.K
        Lambda = self.in_cov
        H = jnp.eye(self.dynamics.state_dim) 
        
        alphaT_Sigma_alpha = alpha.T @ Sigma @ alpha
        term1 = jnp.sqrt(2 * alphaT_Sigma_alpha)
        term2 = jnp.sqrt(2 * alpha.T @ (I - K @ H) @ Sigma @ alpha)
        xi = erfinv(1 - 2 * delta) * (term1 - term2)

        denominator = jnp.sqrt(2 * alpha.T @ Lambda @ alpha)
        return 0.5 * (1 - erf(xi / denominator))


    def get_belief(self):
        """Return the current belief (state estimate)."""
        return self.x_hat, self.P<|MERGE_RESOLUTION|>--- conflicted
+++ resolved
@@ -156,11 +156,7 @@
 
         E = (1 + mu_u)*h_z + mu_v # This is the "observation function output" for GEKF
 
-<<<<<<< HEAD
         C = (1 + mu_u)*jnp.matmul(self.P, jnp.transpose(dhdx))  # Perform the matrix multiplication
-=======
-        C = (1 + mu_u)*jnp.matmul(self.P, jnp.transpose(dhdx, axes=None))  # Perform the matrix multiplication
->>>>>>> 830c0268
         
         M = jnp.diag(jnp.diag(jnp.matmul(dhdx, jnp.matmul(self.P, jnp.transpose(dhdx))) + jnp.matmul(h_z, jnp.transpose(h_z))))
         
